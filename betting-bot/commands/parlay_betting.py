--- conflicted
+++ resolved
@@ -762,27 +762,16 @@
                 is_manual = game_id == "Other"
                 leg_number = current_leg_count + 1
                 
-<<<<<<< HEAD
                 modal = BetDetailsModal(line_type=line_type, is_manual=is_manual, leg_number=leg_number, view_custom_id_suffix=self.original_interaction.id)
                 modal.view_ref = self
                 try:
                     await interaction.response.send_modal(modal)
-                    # Do NOT edit the message or send any other response after sending a modal!
-                    return  # <-- Fix: return immediately after sending modal
+                    content = f"**Parlay Leg {leg_number}**: Please fill details in the popup."
+                    await self.edit_message_for_current_leg(interaction, content=content, view=self)
                 except discord.HTTPException as e:
                     logger.error(f"Parlay: Failed to send BetDetailsModal (step 4): {e}")
                     await self.edit_message_for_current_leg(interaction, content="❌ Error opening leg details form.", view=None); self.stop()
                 self.is_processing = False; return
-=======
-                self.clear_items()
-                self.add_item(TeamSelect(self, self.current_leg_construction_details.get('home_team_name', ''), self.current_leg_construction_details.get('away_team_name', '')))
-                await self.edit_message_for_current_leg(
-                    interaction,
-                    content="Select which team you are betting on:",
-                    view=self
-                )
-                return
->>>>>>> b4b73d5e
             elif self.current_step == 5:
                 # Set default units to 1.0 if not already set
                 if "units" not in self.bet_details:
