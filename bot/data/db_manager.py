--- conflicted
+++ resolved
@@ -1,33 +1,30 @@
-from bot.config.database_mysql import (
+import asyncio
+import json
+import logging
+import time
+from datetime import datetime, timezone
+from typing import Any, Dict, List, Optional, Tuple
+
+import aiomysql
+
+from config.leagues import LEAGUE_CONFIG, LEAGUE_IDS
+from data.game_utils import get_league_abbreviation, normalize_team_name
+from data.cache_manager import cache_get, cache_set, cache_query
+from services.performance_monitor import record_query, time_operation
+
+logger = logging.getLogger(__name__)
+
+from config.database_mysql import (
     MYSQL_DB,
     MYSQL_HOST,
     MYSQL_PASSWORD,
     MYSQL_PORT,
     MYSQL_USER,
 )
-import asyncio
-import json
-import logging
-import time
-from datetime import datetime, timezone
-from typing import Any, Dict, List, Optional, Tuple
-
-import aiomysql
-import os
-
-from bot.config.leagues import LEAGUE_CONFIG, LEAGUE_IDS
-from bot.data.game_utils import get_league_abbreviation, normalize_team_name
-from bot.utils.enhanced_cache_manager import EnhancedCacheManager
-from bot.services.performance_monitor import record_query, time_operation
-
-logger = logging.getLogger(__name__)
-
 
 if not MYSQL_DB:
-    logger.critical(
-        "CRITICAL ERROR: MYSQL_DB environment variable is not set.")
-    logger.critical(
-        "Please set MYSQL_DB in your .env file or environment variables.")
+    logger.critical("CRITICAL ERROR: MYSQL_DB environment variable is not set.")
+    logger.critical("Please set MYSQL_DB in your .env file or environment variables.")
     logger.critical("Example: MYSQL_DB=betting_bot")
 logging.getLogger("aiomysql").setLevel(logging.WARNING)
 
@@ -39,27 +36,6 @@
         """Initializes the DatabaseManager."""
         self._pool: Optional[aiomysql.Pool] = None
         self.db_name = MYSQL_DB
-        self.cache_manager = EnhancedCacheManager()
-
-        # Configurable pool settings from environment variables
-        self.pool_min_size = int(os.getenv("MYSQL_POOL_MIN_SIZE", "1"))
-        self.pool_max_size = int(os.getenv("MYSQL_POOL_MAX_SIZE", "10"))
-        self.pool_max_overflow = int(os.getenv("MYSQL_POOL_MAX_OVERFLOW", "5"))
-        self.pool_timeout = int(os.getenv("MYSQL_POOL_TIMEOUT", "30"))
-        self.connect_timeout = int(os.getenv("MYSQL_CONNECT_TIMEOUT", "30"))
-
-        # Query caching settings
-        self.default_cache_ttl = int(
-            os.getenv("DB_CACHE_TTL", "600"))  # 10 minutes
-        self.enable_query_cache = os.getenv(
-            "DB_ENABLE_QUERY_CACHE", "true").lower() == "true"
-        self.query_cache_prefix = "db_query"
-
-        # Performance monitoring settings
-        self.slow_query_threshold = float(
-            os.getenv("DB_SLOW_QUERY_THRESHOLD", "1.0"))  # 1 second
-        self.enable_query_logging = os.getenv(
-            "DB_ENABLE_QUERY_LOGGING", "true").lower() == "true"
 
         # Validate environment variables on initialization
         missing_vars = []
@@ -76,8 +52,7 @@
             logger.critical(
                 f"Missing required MySQL environment variables: {', '.join(missing_vars)}"
             )
-            logger.critical(
-                "Please set all required variables in your .env file:")
+            logger.critical("Please set all required variables in your .env file:")
             logger.critical("MYSQL_HOST=localhost")
             logger.critical("MYSQL_USER=your_username")
             logger.critical("MYSQL_PASSWORD=your_password")
@@ -89,13 +64,6 @@
         logger.info("MySQL DatabaseManager initialized successfully.")
         logger.debug(
             f"Database configuration: Host={MYSQL_HOST}, Port={MYSQL_PORT}, DB={self.db_name}, User={MYSQL_USER}"
-        )
-        logger.debug(
-            f"Pool configuration: min_size={self.pool_min_size}, max_size={self.pool_max_size}, "
-            f"max_overflow={self.pool_max_overflow}, timeout={self.pool_timeout}"
-        )
-        logger.debug(
-            f"Cache configuration: enabled={self.enable_query_cache}, ttl={self.default_cache_ttl}s"
         )
 
     async def connect(self) -> Optional[aiomysql.Pool]:
@@ -106,127 +74,57 @@
             retry_delay = 5  # seconds
             last_error = None
 
-            # Initialize cache manager with timeout to prevent hanging
-            try:
-                # Use asyncio.wait_for to prevent hanging on Redis connection
-                await asyncio.wait_for(self.cache_manager.connect(), timeout=10.0)
-                logger.info("Cache manager connected successfully.")
-            except asyncio.TimeoutError:
-                logger.warning(
-                    "Cache manager connection timed out - continuing without Redis cache")
-            except Exception as e:
-                logger.warning(f"Failed to connect cache manager: {e}")
-
-            # Add timeout wrapper around the entire connection process
-            try:
-                await asyncio.wait_for(self._create_pool_with_retries(max_retries, retry_delay), timeout=30.0)
-            except asyncio.TimeoutError:
-                logger.error("Database connection timed out after 30 seconds")
-                raise ConnectionError("Database connection timed out")
-            except Exception as e:
-                logger.error(f"Database connection failed: {e}")
-                raise
-
+            for attempt in range(max_retries):
+                try:
+                    self._pool = await aiomysql.create_pool(
+                        host=MYSQL_HOST,
+                        port=MYSQL_PORT,
+                        user=MYSQL_USER,
+                        password=MYSQL_PASSWORD,
+                        db=self.db_name,
+                        minsize=1,
+                        maxsize=5,
+                        autocommit=True,
+                        connect_timeout=30,
+                        echo=False,
+                        charset="utf8mb4",
+                    )
+                    async with self._pool.acquire() as conn:
+                        async with conn.cursor() as cursor:
+                            await cursor.execute("SELECT 1")
+                    logger.info(
+                        "MySQL connection pool created and tested successfully."
+                    )
+                    await self.initialize_db()
+                    return self._pool
+                except aiomysql.OperationalError as op_err:
+                    last_error = op_err
+                    logger.warning(
+                        f"Attempt {attempt + 1}/{max_retries} failed to connect to MySQL: {op_err}"
+                    )
+                    if attempt < max_retries - 1:
+                        await asyncio.sleep(retry_delay)
+                except Exception as e:
+                    last_error = e
+                    logger.error(
+                        f"Unexpected error during connection attempt {attempt + 1}: {e}"
+                    )
+                    if attempt < max_retries - 1:
+                        await asyncio.sleep(retry_delay)
+
+            logger.error(
+                f"Failed to create MySQL connection pool after {max_retries} attempts. Last error: {last_error}"
+            )
+            return None
         return self._pool
 
-    async def _create_pool_with_retries(self, max_retries: int, retry_delay: int) -> None:
-        """Create connection pool with retry logic."""
-        last_error = None
-
-        for attempt in range(max_retries):
-            try:
-                self._pool = await aiomysql.create_pool(
-                    host=MYSQL_HOST,
-                    port=MYSQL_PORT,
-                    user=MYSQL_USER,
-                    password=MYSQL_PASSWORD,
-                    db=self.db_name,
-                    minsize=self.pool_min_size,
-                    maxsize=self.pool_max_size,
-                    autocommit=True,
-                    echo=False,
-                    pool_recycle=3600,  # Recycle connections every hour
-                    connect_timeout=self.connect_timeout,
-                )
-                logger.info("MySQL connection pool created successfully.")
-                return
-            except Exception as e:
-                last_error = e
-                logger.warning(
-                    f"Attempt {attempt + 1}/{max_retries} failed to create MySQL pool: {e}"
-                )
-                if attempt < max_retries - 1:
-                    await asyncio.sleep(retry_delay)
-                    retry_delay *= 2  # Exponential backoff
-
-        if self._pool is None:
-            logger.error(
-                f"Failed to create MySQL connection pool after {max_retries} attempts."
-            )
-            raise ConnectionError(
-                f"Failed to create MySQL connection pool: {last_error}"
-            )
-
     async def close(self):
-        """Close the MySQL connection pool."""
+        """Close the database connection pool."""
         if self._pool:
-            logger.info("Closing MySQL connection pool...")
             self._pool.close()
             await self._pool.wait_closed()
             self._pool = None
             logger.info("MySQL connection pool closed.")
-
-        # Disconnect cache manager
-        try:
-            await self.cache_manager.disconnect()
-            logger.info("Cache manager disconnected successfully.")
-        except Exception as e:
-            logger.warning(f"Error disconnecting cache manager: {e}")
-
-    def _generate_cache_key(self, query: str, args: Tuple) -> str:
-        """Generate a cache key for a query and its arguments."""
-        query_hash = hash(query + str(args))
-        return f"{self.query_cache_prefix}:{query_hash}"
-
-    def _should_cache_query(self, query: str) -> bool:
-        """Determine if a query should be cached based on its type."""
-        if not self.enable_query_cache:
-            return False
-
-        # Don't cache write operations
-        query_upper = query.strip().upper()
-        if any(keyword in query_upper for keyword in ['INSERT', 'UPDATE', 'DELETE', 'DROP', 'CREATE', 'ALTER']):
-            return False
-
-        # Don't cache queries with NOW() or similar time functions
-        if any(func in query_upper for func in ['NOW()', 'CURRENT_TIMESTAMP', 'RAND()']):
-            return False
-
-        return True
-
-    async def _get_cached_result(self, cache_key: str) -> Optional[Any]:
-        """Get cached result from the enhanced cache manager."""
-        try:
-            return await self.cache_manager.get("database", cache_key)
-        except Exception as e:
-            logger.warning(f"Error getting cached result: {e}")
-            return None
-
-    async def _set_cached_result(self, cache_key: str, result: Any, ttl: int = None) -> None:
-        """Set cached result in the enhanced cache manager."""
-        try:
-            ttl = ttl or self.default_cache_ttl
-            await self.cache_manager.set("database", cache_key, result, ttl=ttl)
-        except Exception as e:
-            logger.warning(f"Error setting cached result: {e}")
-
-    async def _invalidate_cache_pattern(self, pattern: str) -> None:
-        """Invalidate cache entries matching a pattern."""
-        try:
-            await self.cache_manager.clear_prefix("database", pattern)
-            logger.debug(f"Invalidated cache pattern: {pattern}")
-        except Exception as e:
-            logger.warning(f"Error invalidating cache pattern {pattern}: {e}")
 
     @time_operation("db_execute")
     async def execute(self, query: str, *args) -> Tuple[Optional[int], Optional[int]]:
@@ -239,9 +137,7 @@
         if len(args) == 1 and isinstance(args[0], (tuple, list)):
             args = tuple(args[0])
 
-        if self.enable_query_logging:
-            logger.debug("Executing DB Query: %s Args: %s", query, args)
-
+        logger.debug("Executing DB Query: %s Args: %s", query, args)
         start_time = time.time()
 
         try:
@@ -252,29 +148,12 @@
                     last_insert_id = cursor.lastrowid
 
                     execution_time = time.time() - start_time
-<<<<<<< HEAD
-                    record_query(query, execution_time,
-                                 success=True, rows_affected=affected_rows)
-
-                    # Invalidate cache for write operations
-                    if self.enable_query_cache and any(keyword in query.strip().upper()
-                                                       for keyword in ['INSERT', 'UPDATE', 'DELETE']):
-                        await self._invalidate_cache_pattern("db_query")
-
-                    # Log slow queries
-                    if execution_time > self.slow_query_threshold:
-                        logger.warning(
-                            f"Slow query detected: {query[:100]}... (took {execution_time:.3f}s)"
-                        )
-=======
                     record_query(query, execution_time, success=True)
->>>>>>> 578346d6
 
                     return affected_rows, last_insert_id
         except Exception as e:
             execution_time = time.time() - start_time
-            record_query(query, execution_time,
-                         success=False, error_message=str(e))
+            record_query(query, execution_time, success=False, error_message=str(e))
 
             logger.error(
                 "[DB EXECUTE] Error executing query: %s Args: %s. Error: %s",
@@ -293,10 +172,7 @@
             logger.error("Cannot executemany: DB pool unavailable.")
             raise ConnectionError("DB pool unavailable.")
 
-        if self.enable_query_logging:
-            logger.debug("Executing Many DB Query: %s Batch size: %s",
-                         query, len(args_list))
-
+        logger.debug("Executing Many DB Query: %s Batch size: %s", query, len(args_list))
         start_time = time.time()
 
         try:
@@ -306,29 +182,12 @@
                     affected_rows = cursor.rowcount
 
                     execution_time = time.time() - start_time
-<<<<<<< HEAD
-                    record_query(query, execution_time,
-                                 success=True, rows_affected=affected_rows)
-
-                    # Invalidate cache for write operations
-                    if self.enable_query_cache and any(keyword in query.strip().upper()
-                                                       for keyword in ['INSERT', 'UPDATE', 'DELETE']):
-                        await self._invalidate_cache_pattern("db_query")
-
-                    # Log slow queries
-                    if execution_time > self.slow_query_threshold:
-                        logger.warning(
-                            f"Slow batch query detected: {query[:100]}... (took {execution_time:.3f}s, {len(args_list)} items)"
-                        )
-=======
                     record_query(query, execution_time, success=True)
->>>>>>> 578346d6
 
                     return affected_rows
         except Exception as e:
             execution_time = time.time() - start_time
-            record_query(query, execution_time,
-                         success=False, error_message=str(e))
+            record_query(query, execution_time, success=False, error_message=str(e))
 
             logger.error(
                 "[DB EXECUTEMANY] Error executing batch query: %s",
@@ -336,13 +195,12 @@
                 exc_info=True,
             )
             logger.error("[DB EXECUTEMANY] Query that failed: %s", query)
-            logger.error(
-                "[DB EXECUTEMANY] Batch size that failed: %s", len(args_list))
+            logger.error("[DB EXECUTEMANY] Batch size that failed: %s", len(args_list))
             return None
 
     @time_operation("db_fetch_one")
-    async def fetch_one(self, query: str, *args, cache_ttl: Optional[int] = None) -> Optional[Dict[str, Any]]:
-        """Fetch one row as a dictionary with enhanced caching support."""
+    async def fetch_one(self, query: str, *args) -> Optional[Dict[str, Any]]:
+        """Fetch one row as a dictionary with caching support."""
         pool = await self.connect()
         if not pool:
             logger.error("Cannot fetch_one: DB pool unavailable.")
@@ -351,22 +209,16 @@
         if len(args) == 1 and isinstance(args[0], (tuple, list)):
             args = tuple(args[0])
 
-        # Generate cache key and check cache
-        cache_key = self._generate_cache_key(query, args)
-        cache_hit = False
-
-        if self._should_cache_query(query):
-            cached_result = await self._get_cached_result(cache_key)
-            if cached_result is not None:
-                if self.enable_query_logging:
-                    logger.debug(f"Cache HIT for fetch_one: {query[:50]}...")
-                cache_hit = True
-                record_query(query, 0.0, success=True, cache_hit=True)
-                return cached_result
-
-        if self.enable_query_logging:
-            logger.debug("Fetching One DB Query: %s Args: %s", query, args)
-
+        # Generate cache key
+        cache_key = f"fetch_one:{hash(query + str(args))}"
+
+        # Try to get from cache first
+        cached_result = await cache_get("db_query", cache_key)
+        if cached_result is not None:
+            logger.debug(f"Cache HIT for fetch_one: {query[:50]}...")
+            return cached_result
+
+        logger.debug("Fetching One DB Query: %s Args: %s", query, args)
         start_time = time.time()
 
         try:
@@ -376,24 +228,16 @@
                     result = await cursor.fetchone()
 
                     execution_time = time.time() - start_time
-                    record_query(query, execution_time,
-                                 success=True, cache_hit=cache_hit)
-
-                    # Cache the result if appropriate
-                    if self._should_cache_query(query) and result is not None:
-                        await self._set_cached_result(cache_key, result, cache_ttl)
-
-                    # Log slow queries
-                    if execution_time > self.slow_query_threshold:
-                        logger.warning(
-                            f"Slow fetch_one query detected: {query[:100]}... (took {execution_time:.3f}s)"
-                        )
+                    record_query(query, execution_time, success=True, cache_hit=False)
+
+                    # Cache the result for 10 minutes
+                    if result is not None:
+                        await cache_set("db_query", cache_key, result, ttl=600)
 
                     return result
         except Exception as e:
             execution_time = time.time() - start_time
-            record_query(query, execution_time,
-                         success=False, error_message=str(e))
+            record_query(query, execution_time, success=False, error_message=str(e))
 
             logger.error(
                 "Error fetching one row: %s Args: %s. Error: %s",
@@ -405,8 +249,8 @@
             return None
 
     @time_operation("db_fetch_all")
-    async def fetch_all(self, query: str, *args, cache_ttl: Optional[int] = None) -> List[Dict[str, Any]]:
-        """Fetch all rows as a list of dictionaries with enhanced caching support."""
+    async def fetch_all(self, query: str, *args) -> List[Dict[str, Any]]:
+        """Fetch all rows as a list of dictionaries with caching support."""
         pool = await self.connect()
         if not pool:
             logger.error("Cannot fetch_all: DB pool unavailable.")
@@ -415,22 +259,16 @@
         if len(args) == 1 and isinstance(args[0], (tuple, list)):
             args = tuple(args[0])
 
-        # Generate cache key and check cache
-        cache_key = self._generate_cache_key(query, args)
-        cache_hit = False
-
-        if self._should_cache_query(query):
-            cached_result = await self._get_cached_result(cache_key)
-            if cached_result is not None:
-                if self.enable_query_logging:
-                    logger.debug(f"Cache HIT for fetch_all: {query[:50]}...")
-                cache_hit = True
-                record_query(query, 0.0, success=True, cache_hit=True)
-                return cached_result
-
-        if self.enable_query_logging:
-            logger.debug("Fetching All DB Query: %s Args: %s", query, args)
-
+        # Generate cache key
+        cache_key = f"fetch_all:{hash(query + str(args))}"
+
+        # Try to get from cache first
+        cached_result = await cache_get("db_query", cache_key)
+        if cached_result is not None:
+            logger.debug(f"Cache HIT for fetch_all: {query[:50]}...")
+            return cached_result
+
+        logger.debug("Fetching All DB Query: %s Args: %s", query, args)
         start_time = time.time()
 
         try:
@@ -440,24 +278,16 @@
                     result = await cursor.fetchall()
 
                     execution_time = time.time() - start_time
-                    record_query(query, execution_time,
-                                 success=True, cache_hit=cache_hit)
-
-                    # Cache the result if appropriate
-                    if self._should_cache_query(query) and result:
-                        await self._set_cached_result(cache_key, result, cache_ttl)
-
-                    # Log slow queries
-                    if execution_time > self.slow_query_threshold:
-                        logger.warning(
-                            f"Slow fetch_all query detected: {query[:100]}... (took {execution_time:.3f}s, {len(result)} rows)"
-                        )
+                    record_query(query, execution_time, success=True, cache_hit=False)
+
+                    # Cache the result for 10 minutes
+                    if result:
+                        await cache_set("db_query", cache_key, result, ttl=600)
 
                     return result
         except Exception as e:
             execution_time = time.time() - start_time
-            record_query(query, execution_time,
-                         success=False, error_message=str(e))
+            record_query(query, execution_time, success=False, error_message=str(e))
 
             logger.error(
                 "Error fetching all rows: %s Args: %s. Error: %s",
@@ -469,8 +299,8 @@
             return []
 
     @time_operation("db_fetchval")
-    async def fetchval(self, query: str, *args, cache_ttl: Optional[int] = None) -> Optional[Any]:
-        """Fetch a single value from the first row with enhanced caching support."""
+    async def fetchval(self, query: str, *args) -> Optional[Any]:
+        """Fetch a single value from the first row with caching support."""
         pool = await self.connect()
         if not pool:
             logger.error("Cannot fetchval: DB pool unavailable.")
@@ -479,22 +309,16 @@
         if len(args) == 1 and isinstance(args[0], (tuple, list)):
             args = tuple(args[0])
 
-        # Generate cache key and check cache
-        cache_key = self._generate_cache_key(query, args)
-        cache_hit = False
-
-        if self._should_cache_query(query):
-            cached_result = await self._get_cached_result(cache_key)
-            if cached_result is not None:
-                if self.enable_query_logging:
-                    logger.debug(f"Cache HIT for fetchval: {query[:50]}...")
-                cache_hit = True
-                record_query(query, 0.0, success=True, cache_hit=True)
-                return cached_result
-
-        if self.enable_query_logging:
-            logger.debug("Fetching Value DB Query: %s Args: %s", query, args)
-
+        # Generate cache key
+        cache_key = f"fetchval:{hash(query + str(args))}"
+
+        # Try to get from cache first
+        cached_result = await cache_get("db_query", cache_key)
+        if cached_result is not None:
+            logger.debug(f"Cache HIT for fetchval: {query[:50]}...")
+            return cached_result
+
+        logger.debug("Fetching Value DB Query: %s Args: %s", query, args)
         start_time = time.time()
 
         try:
@@ -505,24 +329,16 @@
                     result = row[0] if row else None
 
                     execution_time = time.time() - start_time
-                    record_query(query, execution_time,
-                                 success=True, cache_hit=cache_hit)
-
-                    # Cache the result if appropriate
-                    if self._should_cache_query(query) and result is not None:
-                        await self._set_cached_result(cache_key, result, cache_ttl)
-
-                    # Log slow queries
-                    if execution_time > self.slow_query_threshold:
-                        logger.warning(
-                            f"Slow fetchval query detected: {query[:100]}... (took {execution_time:.3f}s)"
-                        )
+                    record_query(query, execution_time, success=True, cache_hit=False)
+
+                    # Cache the result for 10 minutes
+                    if result is not None:
+                        await cache_set("db_query", cache_key, result, ttl=600)
 
                     return result
         except Exception as e:
             execution_time = time.time() - start_time
-            record_query(query, execution_time,
-                         success=False, error_message=str(e))
+            record_query(query, execution_time, success=False, error_message=str(e))
 
             logger.error(
                 "Error fetching value: %s Args: %s. Error: %s",
@@ -532,49 +348,6 @@
                 exc_info=True,
             )
             return None
-
-    async def get_cache_stats(self) -> Dict[str, Any]:
-        """Get database cache statistics."""
-        try:
-            stats = await self.cache_manager.get_stats()
-            return {
-                "cache_hits": stats.get("hits", 0),
-                "cache_misses": stats.get("misses", 0),
-                "cache_size": stats.get("size", 0),
-                "cache_ttl": stats.get("ttl", 0),
-                "query_cache_enabled": self.enable_query_cache,
-                "default_cache_ttl": self.default_cache_ttl
-            }
-        except Exception as e:
-            logger.error(f"Error getting database cache stats: {e}")
-            return {}
-
-    async def clear_query_cache(self) -> None:
-        """Clear all database query cache."""
-        try:
-            await self.cache_manager.clear_prefix("database", "db_query")
-            logger.info("Database query cache cleared successfully")
-        except Exception as e:
-            logger.error(f"Error clearing database query cache: {e}")
-
-    async def get_pool_stats(self) -> Dict[str, Any]:
-        """Get database connection pool statistics."""
-        if not self._pool:
-            return {"pool_status": "not_initialized"}
-
-        try:
-            return {
-                "pool_status": "active",
-                "pool_size": self._pool.size,
-                "pool_free_size": self._pool.freesize,
-                "pool_min_size": self.pool_min_size,
-                "pool_max_size": self.pool_max_size,
-                "pool_max_overflow": self.pool_max_overflow,
-                "pool_timeout": self.pool_timeout
-            }
-        except Exception as e:
-            logger.error(f"Error getting pool stats: {e}")
-            return {"pool_status": "error", "error": str(e)}
 
     async def table_exists(self, conn, table_name: str) -> bool:
         """Check if a table exists in the database."""
@@ -605,39 +378,31 @@
         after: Optional[str] = None,
     ):
         """Checks if a column exists and adds it if not, optionally after a specified column."""
-        try:
-            # Use the existing cursor to check if column exists
-            await cursor.execute(
+        async with cursor.connection.cursor(aiomysql.DictCursor) as dict_cursor:
+            await dict_cursor.execute(
                 f"SHOW COLUMNS FROM `{table_name}` LIKE %s", (column_name,)
             )
-            exists = await cursor.fetchone()
-
-            if not exists:
-                logger.info("Adding column '%s' to table '%s'...",
-                            column_name, table_name)
-                alter_statement = f"ALTER TABLE `{table_name}` ADD COLUMN `{column_name}` {column_definition}"
-                if after:
-                    alter_statement += f" AFTER `{after}`"
-                try:
-                    await cursor.execute(alter_statement)
-                    logger.info("Successfully added column '%s'.", column_name)
-                except aiomysql.Error as e:
-                    logger.error(
-                        "Failed to add column '%s' to table '%s': %s",
-                        column_name,
-                        table_name,
-                        e,
-                        exc_info=True,
-                    )
-                    # Don't raise the exception, just log it and continue
-                    return
-            else:
-                logger.debug("Column '%s' already exists in '%s'.",
-                             column_name, table_name)
-        except Exception as e:
-            logger.warning(
-                f"Error checking/adding column {column_name} to {table_name}: {e}")
-            # Don't raise the exception, just log it and continue
+            exists = await dict_cursor.fetchone()
+
+        if not exists:
+            logger.info("Adding column '%s' to table '%s'...", column_name, table_name)
+            alter_statement = f"ALTER TABLE `{table_name}` ADD COLUMN `{column_name}` {column_definition}"
+            if after:
+                alter_statement += f" AFTER `{after}`"
+            try:
+                await cursor.execute(alter_statement)
+                logger.info("Successfully added column '%s'.", column_name)
+            except aiomysql.Error as e:
+                logger.error(
+                    "Failed to add column '%s' to table '%s': %s",
+                    column_name,
+                    table_name,
+                    e,
+                    exc_info=True,
+                )
+                raise
+        else:
+            logger.debug("Column '%s' already exists in '%s'.", column_name, table_name)
 
     async def initialize_db(self):
         """Initializes the database schema."""
@@ -648,11 +413,668 @@
         try:
             async with pool.acquire() as conn:
                 async with conn.cursor(aiomysql.Cursor) as cursor:
-                    logger.info(
-                        "Database schema verification completed - tables already exist.")
-
+                    logger.info("Attempting to initialize/verify database schema...")
+
+                    # --- Users Table ---
+                    if not await self.table_exists(conn, "users"):
+                        await cursor.execute(
+                            """
+                            CREATE TABLE users (
+                                user_id BIGINT PRIMARY KEY COMMENT 'Discord User ID',
+                                username VARCHAR(100) NULL COMMENT 'Last known Discord username',
+                                balance DECIMAL(15, 2) DEFAULT 1000.00 NOT NULL,
+                                frozen_balance DECIMAL(15, 2) DEFAULT 0.00 NOT NULL,
+                                join_date TIMESTAMP DEFAULT CURRENT_TIMESTAMP,
+                                last_seen TIMESTAMP DEFAULT CURRENT_TIMESTAMP ON UPDATE CURRENT_TIMESTAMP
+                            ) ENGINE=InnoDB DEFAULT CHARSET=utf8mb4 COLLATE=utf8mb4_unicode_ci;
+                        """
+                        )
+                        logger.info("Table 'users' created.")
+
+                    # --- Games Table ---
+                    if not await self.table_exists(conn, "games"):
+                        await cursor.execute(
+                            """
+                            CREATE TABLE games (
+                                id BIGINT PRIMARY KEY COMMENT 'API Fixture ID',
+                                sport VARCHAR(50) NOT NULL,
+                                league_id BIGINT NULL, league_name VARCHAR(150) NULL,
+                                home_team_id BIGINT NULL, away_team_id BIGINT NULL,
+                                home_team_name VARCHAR(150) NULL, away_team_name VARCHAR(150) NULL,
+                                home_team_logo VARCHAR(255) NULL, away_team_logo VARCHAR(255) NULL,
+                                start_time TIMESTAMP NULL COMMENT 'Game start time in UTC',
+                                end_time TIMESTAMP NULL COMMENT 'Game end time in UTC (if known)',
+                                status VARCHAR(20) NULL COMMENT 'Game status (e.g., NS, LIVE, FT)',
+                                score JSON NULL COMMENT 'JSON storing scores',
+                                venue VARCHAR(150) NULL, referee VARCHAR(100) NULL,
+                                created_at TIMESTAMP DEFAULT CURRENT_TIMESTAMP,
+                                updated_at TIMESTAMP DEFAULT CURRENT_TIMESTAMP ON UPDATE CURRENT_TIMESTAMP
+                            ) ENGINE=InnoDB DEFAULT CHARSET=utf8mb4 COLLATE=utf8mb4_unicode_ci;
+                        """
+                        )
+                        await cursor.execute(
+                            "CREATE INDEX idx_games_league_status_time ON games (league_id, status, start_time)"
+                        )
+                        await cursor.execute(
+                            "CREATE INDEX idx_games_start_time ON games (start_time)"
+                        )
+                        await cursor.execute(
+                            "CREATE INDEX idx_games_status ON games (status)"
+                        )
+                        logger.info("Table 'games' created.")
+
+                        await self._check_and_add_column(
+                            cursor,
+                            "games",
+                            "sport",
+                            "VARCHAR(50) NOT NULL COMMENT 'Sport key' AFTER id",
+                        )
+                        await self._check_and_add_column(
+                            cursor,
+                            "games",
+                            "league_name",
+                            "VARCHAR(150) NULL AFTER league_id",
+                        )
+                        await self._check_and_add_column(
+                            cursor,
+                            "games",
+                            "home_team_name",
+                            "VARCHAR(150) NULL AFTER away_team_id",
+                        )
+                        await self._check_and_add_column(
+                            cursor,
+                            "games",
+                            "away_team_name",
+                            "VARCHAR(150) NULL AFTER home_team_name",
+                        )
+                        await self._check_and_add_column(
+                            cursor,
+                            "games",
+                            "home_team_logo",
+                            "VARCHAR(255) NULL AFTER away_team_name",
+                        )
+                        await self._check_and_add_column(
+                            cursor,
+                            "games",
+                            "away_team_logo",
+                            "VARCHAR(255) NULL AFTER home_team_logo",
+                        )
+                        await self._check_and_add_column(
+                            cursor,
+                            "games",
+                            "end_time",
+                            "TIMESTAMP NULL COMMENT 'Game end time' AFTER start_time",
+                        )
+                        await self._check_and_add_column(
+                            cursor,
+                            "games",
+                            "score",
+                            "JSON NULL COMMENT 'JSON scores' AFTER status",
+                        )
+                        await self._check_and_add_column(
+                            cursor, "games", "venue", "VARCHAR(150) NULL AFTER score"
+                        )
+                        await self._check_and_add_column(
+                            cursor, "games", "referee", "VARCHAR(100) NULL AFTER venue"
+                        )
+
+                    # --- Bets Table ---
+                    if not await self.table_exists(conn, "bets"):
+                        await cursor.execute(
+                            """
+                            CREATE TABLE bets (
+                                bet_serial BIGINT(20) NOT NULL AUTO_INCREMENT,
+                                event_id VARCHAR(255) DEFAULT NULL,
+                                guild_id BIGINT(20) NOT NULL,
+                                message_id BIGINT(20) DEFAULT NULL,
+                                status VARCHAR(20) NOT NULL DEFAULT 'pending',
+                                user_id BIGINT(20) NOT NULL,
+                                game_id BIGINT(20) DEFAULT NULL,
+                                bet_type VARCHAR(50) DEFAULT NULL,
+                                player_prop VARCHAR(255) DEFAULT NULL,
+                                player_id VARCHAR(50) DEFAULT NULL,
+                                league VARCHAR(50) NOT NULL,
+                                team VARCHAR(100) DEFAULT NULL,
+                                opponent VARCHAR(50) DEFAULT NULL,
+                                line VARCHAR(255) DEFAULT NULL,
+                                odds DECIMAL(10,2) DEFAULT NULL,
+                                units DECIMAL(10,2) NOT NULL,
+                                legs INT(11) DEFAULT NULL,
+                                bet_won TINYINT(4) DEFAULT 0,
+                                bet_loss TINYINT(4) DEFAULT 0,
+                                confirmed TINYINT(4) DEFAULT 0,
+                                created_at TIMESTAMP NULL DEFAULT CURRENT_TIMESTAMP,
+                                game_start DATETIME DEFAULT NULL,
+                                result_value DECIMAL(15,2) DEFAULT NULL,
+                                result_description TEXT,
+                                expiration_time TIMESTAMP NULL DEFAULT NULL,
+                                updated_at TIMESTAMP NULL DEFAULT CURRENT_TIMESTAMP ON UPDATE CURRENT_TIMESTAMP,
+                                channel_id BIGINT(20) DEFAULT NULL,
+                                bet_details LONGTEXT NOT NULL,
+                                PRIMARY KEY (bet_serial),
+                                KEY guild_id (guild_id),
+                                KEY user_id (user_id),
+                                KEY status (status),
+                                KEY created_at (created_at),
+                                KEY game_id (game_id),
+                                CONSTRAINT bets_ibfk_1 FOREIGN KEY (game_id) REFERENCES games(id) ON DELETE SET NULL
+                            ) ENGINE=InnoDB DEFAULT CHARSET=utf8mb4 COLLATE=utf8mb4_unicode_ci;
+                        """
+                        )
+                        logger.info("Table 'bets' created.")
+
+                        await self._check_and_add_column(
+                            cursor,
+                            "bets",
+                            "bet_details",
+                            "LONGTEXT NOT NULL COMMENT 'JSON containing specific bet details'",
+                        )
+                        await self._check_and_add_column(
+                            cursor,
+                            "bets",
+                            "channel_id",
+                            "BIGINT(20) DEFAULT NULL COMMENT 'Channel where bet was posted'",
+                        )
+                        async with conn.cursor(aiomysql.DictCursor) as dict_cursor:
+                            await dict_cursor.execute(
+                                "SELECT CONSTRAINT_NAME FROM information_schema.KEY_COLUMN_USAGE "
+                                "WHERE TABLE_SCHEMA = %s AND TABLE_NAME = 'bets' AND COLUMN_NAME = 'game_id' AND REFERENCED_TABLE_NAME = 'games'",
+                                (self.db_name,),
+                            )
+                            fk_exists = await dict_cursor.fetchone()
+                            if not fk_exists:
+                                logger.warning(
+                                    "Foreign key constraint 'bets_ibfk_1' for bets.game_id -> games.id missing. Attempting to add."
+                                )
+                                try:
+                                    await cursor.execute(
+                                        "ALTER TABLE bets ADD CONSTRAINT bets_ibfk_1 FOREIGN KEY (game_id) REFERENCES games(id) ON DELETE SET NULL"
+                                    )
+                                    logger.info(
+                                        "Added foreign key constraint for bets.game_id."
+                                    )
+                                except aiomysql.Error as fk_err:
+                                    logger.error(
+                                        "Failed to add foreign key constraint for bets.game_id: %s",
+                                        fk_err,
+                                        exc_info=True,
+                                    )
+
+                    # --- Unit Records Table ---
+                    unit_records_created = False
+                    if not await self.table_exists(conn, "unit_records"):
+                        await cursor.execute(
+                            """
+                            CREATE TABLE unit_records (
+                                record_id INT AUTO_INCREMENT PRIMARY KEY,
+                                bet_serial BIGINT NOT NULL COMMENT 'FK to bets.bet_serial',
+                                guild_id BIGINT NOT NULL,
+                                user_id BIGINT NOT NULL,
+                                year INT NOT NULL COMMENT 'Year bet resolved',
+                                month INT NOT NULL COMMENT 'Month bet resolved (1-12)',
+                                units DECIMAL(15, 2) NOT NULL COMMENT 'Original stake',
+                                odds DECIMAL(10, 2) NOT NULL COMMENT 'Original odds',
+                                monthly_result_value DECIMAL(15, 2) NOT NULL COMMENT 'Net units won/lost for the bet',
+                                created_at TIMESTAMP DEFAULT CURRENT_TIMESTAMP COMMENT 'Timestamp bet resolved',
+                                INDEX idx_unit_records_guild_user_ym (guild_id, user_id, year, month),
+                                INDEX idx_unit_records_year_month (year, month),
+                                INDEX idx_unit_records_user_id (user_id),
+                                INDEX idx_unit_records_guild_id (guild_id)
+                            ) ENGINE=InnoDB DEFAULT CHARSET=utf8mb4 COLLATE=utf8mb4_unicode_ci;
+                        """
+                        )
+                        logger.info("Table 'unit_records' created.")
+                        unit_records_created = True
+
+                    if unit_records_created:
+                        logger.info(
+                            "Attempting to add foreign key constraint for newly created 'unit_records' table..."
+                        )
+                        try:
+                            await cursor.execute(
+                                "ALTER TABLE unit_records ADD CONSTRAINT unit_records_ibfk_1 FOREIGN KEY (bet_serial) REFERENCES bets(bet_serial) ON DELETE CASCADE"
+                            )
+                            logger.info(
+                                "Added foreign key constraint for unit_records.bet_serial."
+                            )
+                        except aiomysql.Error as fk_err:
+                            logger.error(
+                                "Failed to add foreign key constraint for unit_records.bet_serial: %s",
+                                fk_err,
+                                exc_info=True,
+                            )
+
+                    # --- Guild Settings Table ---
+                    if not await self.table_exists(conn, "guild_settings"):
+                        await cursor.execute(
+                            """
+                            CREATE TABLE guild_settings (
+                                guild_id BIGINT PRIMARY KEY,
+                                is_active BOOLEAN DEFAULT TRUE,
+                                subscription_level INTEGER DEFAULT 0,
+                                is_paid BOOLEAN DEFAULT FALSE,
+                                embed_channel_1 BIGINT NULL,
+                                embed_channel_2 BIGINT NULL,
+                                command_channel_1 BIGINT NULL,
+                                command_channel_2 BIGINT NULL,
+                                admin_channel_1 BIGINT NULL,
+                                admin_role BIGINT NULL,
+                                authorized_role BIGINT NULL,
+                                voice_channel_id BIGINT NULL COMMENT 'Monthly VC',
+                                yearly_channel_id BIGINT NULL COMMENT 'Yearly VC',
+                                total_units_channel_id BIGINT NULL,
+                                daily_report_time TEXT NULL,
+                                member_role BIGINT NULL,
+                                bot_name_mask TEXT NULL,
+                                bot_image_mask TEXT NULL,
+                                guild_default_image TEXT NULL,
+                                default_parlay_thumbnail TEXT NULL,
+                                total_result_value DECIMAL(15, 2) DEFAULT 0.0,
+                                min_units DECIMAL(15, 2) DEFAULT 0.1,
+                                max_units DECIMAL(15, 2) DEFAULT 10.0,
+                                created_at TIMESTAMP DEFAULT CURRENT_TIMESTAMP,
+                                updated_at TIMESTAMP DEFAULT CURRENT_TIMESTAMP ON UPDATE CURRENT_TIMESTAMP
+                            ) ENGINE=InnoDB DEFAULT CHARSET=utf8mb4 COLLATE=utf8mb4_unicode_ci;
+                        """
+                        )
+                        logger.info("Table 'guild_settings' created.")
+
+                        await self._check_and_add_column(
+                            cursor,
+                            "guild_settings",
+                            "voice_channel_id",
+                            "BIGINT NULL COMMENT 'Monthly VC'",
+                        )
+                        await self._check_and_add_column(
+                            cursor,
+                            "guild_settings",
+                            "yearly_channel_id",
+                            "BIGINT NULL COMMENT 'Yearly VC'",
+                        )
+                        await self._check_and_add_column(
+                            cursor,
+                            "guild_settings",
+                            "live_game_updates",
+                            "TINYINT(1) DEFAULT 0 COMMENT 'Enable 15s live game updates'",
+                            after="yearly_channel_id",
+                        )
+
+                    # --- Cappers Table ---
+                    if not await self.table_exists(conn, "cappers"):
+                        await cursor.execute(
+                            """
+                            CREATE TABLE cappers (
+                                guild_id BIGINT NOT NULL,
+                                user_id BIGINT NOT NULL,
+                                display_name VARCHAR(100) NULL,
+                                image_path VARCHAR(255) NULL,
+                                banner_color VARCHAR(7) NULL DEFAULT '#0096FF',
+                                bet_won INTEGER DEFAULT 0 NOT NULL,
+                                bet_loss INTEGER DEFAULT 0 NOT NULL,
+                                bet_push INTEGER DEFAULT 0 NOT NULL,
+                                created_at TIMESTAMP DEFAULT CURRENT_TIMESTAMP,
+                                updated_at TIMESTAMP DEFAULT CURRENT_TIMESTAMP ON UPDATE CURRENT_TIMESTAMP,
+                                PRIMARY KEY (guild_id, user_id)
+                            ) ENGINE=InnoDB DEFAULT CHARSET=utf8mb4 COLLATE=utf8mb4_unicode_ci;
+                        """
+                        )
+                        logger.info("Table 'cappers' created.")
+
+                        await self._check_and_add_column(
+                            cursor,
+                            "cappers",
+                            "bet_push",
+                            "INTEGER DEFAULT 0 NOT NULL COMMENT 'Count of pushed bets'",
+                        )
+
+                    # --- Leagues Table ---
+                    if not await self.table_exists(conn, "leagues"):
+                        await cursor.execute(
+                            """
+                            CREATE TABLE leagues (
+                                id BIGINT PRIMARY KEY COMMENT 'API League ID',
+                                name VARCHAR(150) NULL,
+                                sport VARCHAR(50) NOT NULL,
+                                type VARCHAR(50) NULL,
+                                logo VARCHAR(255) NULL,
+                                country VARCHAR(100) NULL,
+                                country_code CHAR(3) NULL,
+                                country_flag VARCHAR(255) NULL,
+                                season INTEGER NULL
+                            ) ENGINE=InnoDB DEFAULT CHARSET=utf8mb4 COLLATE=utf8mb4_unicode_ci;
+                        """
+                        )
+                        await cursor.execute(
+                            "CREATE INDEX idx_leagues_sport_country ON leagues (sport, country)"
+                        )
+                        logger.info("Table 'leagues' created.")
+
+                    # --- Teams Table ---
+                    if not await self.table_exists(conn, "teams"):
+                        await cursor.execute(
+                            """
+                            CREATE TABLE teams (
+                                id BIGINT PRIMARY KEY COMMENT 'API Team ID',
+                                name VARCHAR(150) NULL,
+                                sport VARCHAR(50) NOT NULL,
+                                code VARCHAR(10) NULL,
+                                country VARCHAR(100) NULL,
+                                founded INTEGER NULL,
+                                national BOOLEAN DEFAULT FALSE,
+                                logo VARCHAR(255) NULL,
+                                venue_id BIGINT NULL,
+                                venue_name VARCHAR(150) NULL,
+                                venue_address VARCHAR(255) NULL,
+                                venue_city VARCHAR(100) NULL,
+                                venue_capacity INTEGER NULL,
+                                venue_surface VARCHAR(50) NULL,
+                                venue_image VARCHAR(255) NULL
+                            ) ENGINE=InnoDB DEFAULT CHARSET=utf8mb4 COLLATE=utf8mb4_unicode_ci;
+                        """
+                        )
+                        await cursor.execute(
+                            "CREATE INDEX idx_teams_sport_country ON teams (sport, country)"
+                        )
+                        await cursor.execute(
+                            "CREATE INDEX idx_teams_name ON teams (name)"
+                        )
+                        logger.info("Table 'teams' created.")
+
+                    # --- Standings Table ---
+                    if not await self.table_exists(conn, "standings"):
+                        await cursor.execute(
+                            """
+                            CREATE TABLE standings (
+                                league_id BIGINT NOT NULL,
+                                team_id BIGINT NOT NULL,
+                                season INT NOT NULL,
+                                sport VARCHAR(50) NOT NULL,
+                                `rank` INTEGER NULL,
+                                points INTEGER NULL,
+                                goals_diff INTEGER NULL,
+                                form VARCHAR(20) NULL,
+                                status VARCHAR(50) NULL,
+                                description VARCHAR(100) NULL,
+                                group_name VARCHAR(100) NULL,
+                                played INTEGER DEFAULT 0,
+                                won INTEGER DEFAULT 0,
+                                draw INTEGER DEFAULT 0,
+                                lost INTEGER DEFAULT 0,
+                                goals_for INTEGER DEFAULT 0,
+                                goals_against INTEGER DEFAULT 0,
+                                updated_at TIMESTAMP DEFAULT CURRENT_TIMESTAMP ON UPDATE CURRENT_TIMESTAMP,
+                                PRIMARY KEY (league_id, team_id, season)
+                            ) ENGINE=InnoDB DEFAULT CHARSET=utf8mb4 COLLATE=utf8mb4_unicode_ci;
+                        """
+                        )
+                        await cursor.execute(
+                            "CREATE INDEX idx_standings_league_season_rank ON standings (league_id, season, `rank`)"
+                        )
+                        logger.info("Table 'standings' created.")
+
+                        async with conn.cursor(aiomysql.DictCursor) as dict_cursor:
+                            await dict_cursor.execute(
+                                "SHOW INDEX FROM standings WHERE Key_name = 'PRIMARY'"
+                            )
+                            pk_cols = {
+                                row["Column_name"]
+                                for row in await dict_cursor.fetchall()
+                            }
+                            if "season" not in pk_cols:
+                                logger.warning(
+                                    "Primary key for 'standings' missing 'season'. Attempting rebuild."
+                                )
+                                try:
+                                    await cursor.execute(
+                                        "ALTER TABLE standings DROP PRIMARY KEY"
+                                    )
+                                    if not await self._column_exists(
+                                        conn, "standings", "season"
+                                    ):
+                                        await cursor.execute(
+                                            "ALTER TABLE standings ADD COLUMN season INT NOT NULL AFTER team_id"
+                                        )
+                                    await cursor.execute(
+                                        "ALTER TABLE standings ADD PRIMARY KEY (league_id, team_id, season)"
+                                    )
+                                    logger.info(
+                                        "Rebuilt 'standings' primary key including 'season'."
+                                    )
+                                except aiomysql.Error as pk_err:
+                                    logger.error(
+                                        "Failed to rebuild primary key for 'standings': %s",
+                                        pk_err,
+                                        exc_info=True,
+                                    )
+
+                    # --- Game Events Table ---
+                    if not await self.table_exists(conn, "game_events"):
+                        await cursor.execute(
+                            """
+                            CREATE TABLE game_events (
+                                event_id BIGINT AUTO_INCREMENT PRIMARY KEY,
+                                game_id BIGINT NOT NULL,
+                                guild_id BIGINT NULL,
+                                event_type VARCHAR(50) NOT NULL,
+                                details TEXT NULL,
+                                created_at TIMESTAMP DEFAULT CURRENT_TIMESTAMP,
+                                INDEX idx_game_events_game_time (game_id, created_at),
+                                FOREIGN KEY (game_id) REFERENCES games(id) ON DELETE CASCADE
+                            ) ENGINE=InnoDB DEFAULT CHARSET=utf8mb4 COLLATE=utf8mb4_unicode_ci;
+                        """
+                        )
+                        logger.info("Table 'game_events' created.")
+
+                    # --- Bet Reactions Table ---
+                    if not await self.table_exists(conn, "bet_reactions"):
+                        await cursor.execute(
+                            """
+                            CREATE TABLE bet_reactions (
+                                reaction_id BIGINT AUTO_INCREMENT PRIMARY KEY,
+                                bet_serial BIGINT NOT NULL,
+                                user_id BIGINT NOT NULL,
+                                emoji VARCHAR(32) CHARACTER SET utf8mb4 COLLATE utf8mb4_bin NOT NULL,
+                                channel_id BIGINT NOT NULL,
+                                message_id BIGINT NOT NULL,
+                                created_at TIMESTAMP DEFAULT CURRENT_TIMESTAMP,
+                                INDEX idx_bet_reactions_bet (bet_serial),
+                                INDEX idx_bet_reactions_user (user_id),
+                                INDEX idx_bet_reactions_message (message_id),
+                                FOREIGN KEY (bet_serial) REFERENCES bets(bet_serial) ON DELETE CASCADE
+                            ) ENGINE=InnoDB DEFAULT CHARSET=utf8mb4 COLLATE=utf8mb4_unicode_ci;
+                        """
+                        )
+                        logger.info("Table 'bet_reactions' created.")
+
+                    # --- Community Metrics Table ---
+                    if not await self.table_exists(conn, "community_metrics"):
+                        await cursor.execute(
+                            """
+                            CREATE TABLE community_metrics (
+                                metric_id BIGINT AUTO_INCREMENT PRIMARY KEY,
+                                guild_id BIGINT NOT NULL,
+                                metric_type VARCHAR(50) NOT NULL,
+                                metric_value FLOAT NOT NULL,
+                                recorded_at TIMESTAMP DEFAULT CURRENT_TIMESTAMP,
+                                INDEX idx_community_metrics_guild (guild_id),
+                                INDEX idx_community_metrics_type (metric_type),
+                                INDEX idx_community_metrics_time (recorded_at)
+                            ) ENGINE=InnoDB DEFAULT CHARSET=utf8mb4 COLLATE=utf8mb4_unicode_ci;
+                        """
+                        )
+                        logger.info("Table 'community_metrics' created.")
+
+                    # --- Community Achievements Table ---
+                    if not await self.table_exists(conn, "community_achievements"):
+                        await cursor.execute(
+                            """
+                            CREATE TABLE community_achievements (
+                                achievement_id BIGINT AUTO_INCREMENT PRIMARY KEY,
+                                guild_id BIGINT NOT NULL,
+                                user_id BIGINT NOT NULL,
+                                achievement_type VARCHAR(50) NOT NULL,
+                                achievement_name VARCHAR(100) NOT NULL,
+                                earned_at TIMESTAMP DEFAULT CURRENT_TIMESTAMP,
+                                INDEX idx_community_achievements_user (user_id),
+                                INDEX idx_community_achievements_type (achievement_type),
+                                INDEX idx_community_achievements_guild (guild_id)
+                            ) ENGINE=InnoDB DEFAULT CHARSET=utf8mb4 COLLATE=utf8mb4_unicode_ci;
+                        """
+                        )
+                        logger.info("Table 'community_achievements' created.")
+
+                    # --- User Metrics Table ---
+                    if not await self.table_exists(conn, "user_metrics"):
+                        await cursor.execute(
+                            """
+                            CREATE TABLE user_metrics (
+                                metric_id BIGINT AUTO_INCREMENT PRIMARY KEY,
+                                guild_id BIGINT NOT NULL,
+                                user_id BIGINT NOT NULL,
+                                metric_type VARCHAR(50) NOT NULL,
+                                metric_value FLOAT NOT NULL,
+                                recorded_at TIMESTAMP DEFAULT CURRENT_TIMESTAMP,
+                                INDEX idx_user_metrics_user (user_id),
+                                INDEX idx_user_metrics_type (metric_type),
+                                INDEX idx_user_metrics_guild (guild_id),
+                                UNIQUE KEY unique_user_metric (guild_id, user_id, metric_type)
+                            ) ENGINE=InnoDB DEFAULT CHARSET=utf8mb4 COLLATE=utf8mb4_unicode_ci;
+                        """
+                        )
+                        logger.info("Table 'user_metrics' created.")
+
+                    # --- Community Events Table ---
+                    if not await self.table_exists(conn, "community_events"):
+                        await cursor.execute(
+                            """
+                            CREATE TABLE community_events (
+                                event_id BIGINT AUTO_INCREMENT PRIMARY KEY,
+                                guild_id BIGINT NOT NULL,
+                                event_type VARCHAR(50) NOT NULL,
+                                event_name VARCHAR(100) NOT NULL,
+                                started_at TIMESTAMP DEFAULT CURRENT_TIMESTAMP,
+                                INDEX idx_community_events_guild (guild_id),
+                                INDEX idx_community_events_type (event_type),
+                                INDEX idx_community_events_time (started_at)
+                            ) ENGINE=InnoDB DEFAULT CHARSET=utf8mb4 COLLATE=utf8mb4_unicode_ci;
+                        """
+                        )
+                        logger.info("Table 'community_events' created.")
+
+                    # --- API Games Table ---
+                    if not await self.table_exists(conn, "api_games"):
+                        await cursor.execute(
+                            """
+                            CREATE TABLE api_games (
+                                id BIGINT AUTO_INCREMENT PRIMARY KEY,
+                                api_game_id VARCHAR(50) NOT NULL,
+                                sport VARCHAR(50) NOT NULL,
+                                league_id VARCHAR(50) NOT NULL,
+                                season INT NOT NULL,
+                                home_team_name VARCHAR(150) NULL,
+                                away_team_name VARCHAR(150) NULL,
+                                start_time DATETIME NULL,
+                                end_time DATETIME NULL,
+                                status VARCHAR(50) NULL,
+                                score VARCHAR(20) NULL,
+                                raw_json JSON NOT NULL,
+                                fetched_at DATETIME NOT NULL,
+                                created_at DATETIME DEFAULT CURRENT_TIMESTAMP,
+                                updated_at DATETIME DEFAULT CURRENT_TIMESTAMP ON UPDATE CURRENT_TIMESTAMP,
+                                UNIQUE KEY unique_game (sport, league_id, season, api_game_id)
+                            ) ENGINE=InnoDB DEFAULT CHARSET=utf8mb4 COLLATE=utf8mb4_unicode_ci;
+                        """
+                        )
+                        await cursor.execute(
+                            "CREATE INDEX idx_api_games_sport_league ON api_games (sport, league_id)"
+                        )
+                        await cursor.execute(
+                            "CREATE INDEX idx_api_games_season ON api_games (season)"
+                        )
+                        logger.info("Table 'api_games' created.")
+
+                        await self._check_and_add_column(
+                            cursor, "api_games", "home_team_name", "VARCHAR(150) NULL"
+                        )
+                        await self._check_and_add_column(
+                            cursor, "api_games", "away_team_name", "VARCHAR(150) NULL"
+                        )
+                        await self._check_and_add_column(
+                            cursor, "api_games", "start_time", "DATETIME NULL"
+                        )
+                        await self._check_and_add_column(
+                            cursor, "api_games", "end_time", "DATETIME NULL"
+                        )
+                        await self._check_and_add_column(
+                            cursor, "api_games", "status", "VARCHAR(50) NULL"
+                        )
+                        await self._check_and_add_column(
+                            cursor, "api_games", "score", "VARCHAR(20) NULL"
+                        )
+
+                    # --- Players Table ---
+                    if not await self.table_exists(conn, "players"):
+                        await cursor.execute(
+                            """
+                            CREATE TABLE players (
+                                player_name TEXT,
+                                dateBorn TEXT,
+                                idPlayeridTeam TEXT,
+                                strCutouts TEXT,
+                                strEthnicity TEXT,
+                                strGender TEXT,
+                                strHeight TEXT,
+                                strNationality TEXT,
+                                strNumber TEXT,
+                                strPlayer TEXT,
+                                strPosition TEXT,
+                                strSport TEXT,
+                                strTeam TEXT,
+                                strThumb TEXT,
+                                strWeight TEXT
+                            ) ENGINE=InnoDB DEFAULT CHARSET=utf8mb4 COLLATE=utf8mb4_unicode_ci;
+                        """
+                        )
+                        logger.info("Table 'players' created.")
+
+                    # --- Bet Legs Table ---
+                    if not await self.table_exists(conn, "bet_legs"):
+                        await cursor.execute(
+                            """
+                            CREATE TABLE bet_legs (
+                                id BIGINT AUTO_INCREMENT PRIMARY KEY,
+                                bet_serial BIGINT NOT NULL,
+                                api_game_id VARCHAR(50) NULL,
+                                bet_type VARCHAR(50) NOT NULL,
+                                player_prop VARCHAR(255) NULL,
+                                player_id VARCHAR(50) NULL,
+                                line VARCHAR(255) NULL,
+                                odds DECIMAL(10,2) NULL,
+                                created_at TIMESTAMP DEFAULT CURRENT_TIMESTAMP,
+                                FOREIGN KEY (bet_serial) REFERENCES bets(bet_serial) ON DELETE CASCADE
+                            ) ENGINE=InnoDB DEFAULT CHARSET=utf8mb4 COLLATE=utf8mb4_unicode_ci;
+                        """
+                        )
+                        logger.info("Table 'bet_legs' created.")
+
+                        await self._check_and_add_column(
+                            cursor, "bet_legs", "player_prop", "VARCHAR(255) NULL"
+                        )
+                        await self._check_and_add_column(
+                            cursor, "bet_legs", "player_id", "VARCHAR(50) NULL"
+                        )
+                        await self._check_and_add_column(
+                            cursor, "bet_legs", "line", "VARCHAR(255) NULL"
+                        )
+                        await self._check_and_add_column(
+                            cursor, "bet_legs", "odds", "DECIMAL(10,2) NULL"
+                        )
+
+                    logger.info("Database schema initialization/verification complete.")
         except Exception as e:
-            logger.error(f"Error initializing database: {e}", exc_info=True)
+            logger.error(
+                "Error initializing/verifying database schema: %s", e, exc_info=True
+            )
             raise
 
     async def _column_exists(self, conn, table_name: str, column_name: str) -> bool:
@@ -815,8 +1237,7 @@
                 else json.dumps(game.get("raw_json", {}))
             ),
             game.get(
-                "fetched_at", datetime.now(
-                    timezone.utc).strftime("%Y-%m-%d %H:%M:%S")
+                "fetched_at", datetime.now(timezone.utc).strftime("%Y-%m-%d %H:%M:%S")
             ),
         )
         await self.execute(query, params)
@@ -901,15 +1322,13 @@
                         season=season,
                     )
                     logger.info(
-                        "Fetched %d games for %s/%s", len(
-                            games), sport, league_name
+                        "Fetched %d games for %s/%s", len(games), sport, league_name
                     )
                     for game in games:
                         try:
                             game["season"] = season
                             await self.upsert_api_game(game)
-                            logger.info(
-                                "Saved game %s to database", game.get("id"))
+                            logger.info("Saved game %s to database", game.get("id"))
                         except Exception as e:
                             logger.error(
                                 "Error saving game %s: %s",
@@ -982,11 +1401,9 @@
             league_abbr,
             league_key,
         )
-        logger.info(
-            "[get_normalized_games_for_dropdown] Starting sync_games_from_api")
+        logger.info("[get_normalized_games_for_dropdown] Starting sync_games_from_api")
         await self.sync_games_from_api(force_season=season)
-        logger.info(
-            "[get_normalized_games_for_dropdown] Completed sync_games_from_api")
+        logger.info("[get_normalized_games_for_dropdown] Completed sync_games_from_api")
         today_start = datetime.now(timezone.utc).replace(
             hour=0, minute=0, second=0, microsecond=0
         )
@@ -1028,8 +1445,7 @@
         from bot.config.leagues import LEAGUE_ID_MAP
 
         league_id = LEAGUE_ID_MAP.get(league_name, "1")
-        logger.info(
-            "[get_normalized_games_for_dropdown] Using league_id=%s", league_id)
+        logger.info("[get_normalized_games_for_dropdown] Using league_id=%s", league_id)
         if sport.lower() == "baseball" and league_key == "MLB":
             current_year = datetime.now().year
             current_month = datetime.now().month
@@ -1152,8 +1568,7 @@
             async with conn.cursor(aiomysql.DictCursor) as cursor:
                 await cursor.execute(query, (guild_id,))
                 rows = await cursor.fetchall()
-                logger.info("Fetched %d open bets for guild_id=%s",
-                            len(rows), guild_id)
+                logger.info("Fetched %d open bets for guild_id=%s", len(rows), guild_id)
                 return rows
 
     async def _get_or_create_game(self, api_game_id: str) -> int:
